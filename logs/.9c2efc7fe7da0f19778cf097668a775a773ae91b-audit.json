{
    "keep": {
        "days": true,
        "amount": 14
    },
    "auditLog": "logs\\.9c2efc7fe7da0f19778cf097668a775a773ae91b-audit.json",
    "files": [
        {
<<<<<<< HEAD
            "date": 1765236477334,
            "name": "logs\\error-2025-12-09.log",
            "hash": "210a53b49df6d8e7cb3703da0c50da0b4e1446700b8c1e33e49f7627c75a36f4"
=======
            "date": 1760687602378,
            "name": "logs\\error-2025-10-17.log",
            "hash": "c41bf72b330ceb3fbf925af238b2ed8f82aca22b8ab73d7eb7d4990db507f257"
        },
        {
            "date": 1760774530009,
            "name": "logs\\error-2025-10-18.log",
            "hash": "00cb8751b16b1f7e303ab0dee7e1fce3462be179ddcb33d52fcd08e7dd43236b"
        },
        {
            "date": 1760854572399,
            "name": "logs\\error-2025-10-19.log",
            "hash": "05f6a163df11f75a8e74d464942d216529d09316012054e0d27126c431d69a2d"
        },
        {
            "date": 1760894355874,
            "name": "logs\\error-2025-10-20.log",
            "hash": "b7be6dc495e40a2e6230ccccfdcae38555c8d36250b82590cef5b7550b721e70"
        },
        {
            "date": 1761111350460,
            "name": "logs\\error-2025-10-22.log",
            "hash": "a12c5dda73a2fb97893490d46999ee810aa9286c055701a38b832b74b1662150"
        },
        {
            "date": 1761152567831,
            "name": "logs\\error-2025-10-23.log",
            "hash": "fa00352bc83b70f265ba180486501a78b7b2962eb6b5ae237d2effce44c85b23"
        },
        {
            "date": 1761571283489,
            "name": "logs\\error-2025-10-27.log",
            "hash": "85717c65e5c80e86569a6e91bf7a2453977a540d942c7fb6610034db6bb724fb"
        },
        {
            "date": 1761823708679,
            "name": "logs\\error-2025-10-30.log",
            "hash": "6625958f57c46cd8d5f2de88189439fa5ece83923daf00b8336e5713121fdd62"
>>>>>>> 99f98f2f
        }
    ],
    "hashType": "sha256"
}<|MERGE_RESOLUTION|>--- conflicted
+++ resolved
@@ -6,11 +6,6 @@
     "auditLog": "logs\\.9c2efc7fe7da0f19778cf097668a775a773ae91b-audit.json",
     "files": [
         {
-<<<<<<< HEAD
-            "date": 1765236477334,
-            "name": "logs\\error-2025-12-09.log",
-            "hash": "210a53b49df6d8e7cb3703da0c50da0b4e1446700b8c1e33e49f7627c75a36f4"
-=======
             "date": 1760687602378,
             "name": "logs\\error-2025-10-17.log",
             "hash": "c41bf72b330ceb3fbf925af238b2ed8f82aca22b8ab73d7eb7d4990db507f257"
@@ -49,7 +44,6 @@
             "date": 1761823708679,
             "name": "logs\\error-2025-10-30.log",
             "hash": "6625958f57c46cd8d5f2de88189439fa5ece83923daf00b8336e5713121fdd62"
->>>>>>> 99f98f2f
         }
     ],
     "hashType": "sha256"
