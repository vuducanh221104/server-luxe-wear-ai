--- conflicted
+++ resolved
@@ -5,11 +5,8 @@
  * Updated for multi-tenancy support with tenant-aware logging
  */
 
-import { GoogleGenerativeAI, Content, Part, FunctionDeclaration } from "@google/generative-ai";
+import { GoogleGenerativeAI } from "@google/generative-ai";
 import logger from "../config/logger";
-<<<<<<< HEAD
-import type { GeminiConfig, GenerationOptions, RAGOptions, HealthCheckData } from "../types/gemini";
-=======
 import type {
   GeminiConfig,
   ApiResponse,
@@ -17,7 +14,6 @@
   RAGOptions,
   HealthCheckData,
 } from "../types/gemini";
->>>>>>> 99f98f2f
 import type { TenantContext } from "../types/tenant";
 
 /**
@@ -69,7 +65,7 @@
     operation: () => Promise<T>,
     operationName: string,
     tenantContext?: TenantContext
-  ): Promise<T> {
+  ): Promise<ApiResponse<T>> {
     const startTime = Date.now();
     let lastError: Error | null = null;
     let retries = 0;
@@ -96,7 +92,12 @@
           tenantId: tenantContext?.id,
         });
 
-        return result;
+        return {
+          success: true,
+          data: result,
+          retries: attempt,
+          duration,
+        };
       } catch (error) {
         lastError = error instanceof Error ? error : new Error(String(error));
         retries = attempt;
@@ -141,7 +142,12 @@
       tenantId: tenantContext?.id,
     });
 
-    throw lastError || new Error("Unknown error");
+    return {
+      success: false,
+      error: lastError?.message || "Unknown error",
+      retries,
+      duration,
+    };
   }
 
   /**
@@ -149,6 +155,9 @@
    */
   private isNonRetryableError(error: Error): boolean {
     const message = error.message.toLowerCase();
+
+    // Don't retry on authentication or permission errors
+    // But allow retry for quota errors with longer delay
     return (
       message.includes("api key") ||
       message.includes("invalid") ||
@@ -185,6 +194,7 @@
     if (!models) {
       return this.config.defaultModel; // Fallback to default
     }
+
     switch (useCase) {
       case "rag":
         return models.textGeneration; // gemini-2.5-flash
@@ -200,55 +210,9 @@
   }
 
   /**
-<<<<<<< HEAD
-   * Generate text content with smart model selection (streaming/async iterator only)
-   */
-  async *generateContent(
-    prompt: string,
-    options: GenerationOptions = {}
-  ): AsyncGenerator<string, void, unknown> {
-    const model = options.model || this.selectModel(options.useCase);
-    const modelInstance = this.genAI.getGenerativeModel({
-      model: model,
-      generationConfig: {
-        temperature: options.temperature || 0.7,
-        maxOutputTokens: options.maxOutputTokens || 8192,
-        topK: options.topK || 40,
-        topP: options.topP || 0.95,
-      },
-    });
-    try {
-      const result = await modelInstance.generateContentStream({
-        contents: [
-          {
-            role: "user",
-            parts: [{ text: prompt }],
-          },
-        ],
-      });
-
-      if (result && result.stream) {
-        for await (const chunk of result.stream) {
-          const text = chunk.text();
-          if (text) {
-            yield text;
-          }
-        }
-      } else {
-        throw new Error("Gemini generateContentStream returned no stream");
-      }
-    } catch (err) {
-      logger.error("Gemini generateContent streaming error", err);
-      throw err;
-    }
-  }
-
-  /**
-=======
->>>>>>> 99f98f2f
    * Count tokens in text
    */
-  async countTokens(text: string, tenantContext?: TenantContext): Promise<number> {
+  async countTokens(text: string, tenantContext?: TenantContext): Promise<ApiResponse<number>> {
     return this.executeWithRetry(
       async () => {
         const model = this.genAI.getGenerativeModel({ model: this.config.defaultModel });
@@ -261,23 +225,6 @@
   }
 
   /**
-<<<<<<< HEAD
-   * Generate structured response for RAG pattern (streaming only)
-   */
-  async *generateRAGResponse(
-    userMessage: string,
-    context: string,
-    systemPrompt = "You are a helpful AI assistant.",
-    options: RAGOptions = {}
-  ): AsyncGenerator<string, void, unknown> {
-    const prompt = `${systemPrompt}\n\n${context ? `Context from knowledge base:\n${context}\n` : ""}User question: ${userMessage}\n\nPlease provide a helpful and accurate response based on the context above.`;
-    for await (const chunk of this.generateContent(prompt, {
-      temperature: options.temperature,
-      useCase: "rag",
-    })) {
-      yield chunk;
-    }
-=======
    * Stream generate content with smart model selection
    * @param prompt - The prompt to generate content from
    * @param options - Generation options
@@ -375,21 +322,11 @@
       },
       tenantContext
     );
->>>>>>> 99f98f2f
   }
 
   /**
    * Health check for Gemini API
    */
-<<<<<<< HEAD
-  async healthCheck(): Promise<HealthCheckData> {
-    try {
-      const testPrompt = "Hello";
-      const gen = this.generateContent(testPrompt, { useCase: "simple" });
-      // Lấy chunk đầu tiên để xác nhận health
-      const { value } = await gen.next();
-      if (value) {
-=======
   async healthCheck(tenantContext?: TenantContext): Promise<ApiResponse<HealthCheckData>> {
     return this.executeWithRetry(
       async () => {
@@ -419,23 +356,15 @@
           throw new Error("Health check failed - no content received");
         }
 
->>>>>>> 99f98f2f
         return {
           status: "healthy",
           model: this.config.defaultModel,
           timestamp: new Date().toISOString(),
         };
-      } else {
-        throw new Error("Health check: No response");
-      }
-    } catch (err) {
-      logger.error("Gemini healthCheck error", err);
-      return {
-        status: "unhealthy",
-        model: this.config.defaultModel,
-        timestamp: new Date().toISOString(),
-      };
-    }
+      },
+      "healthCheck",
+      tenantContext
+    );
   }
 
   /**
@@ -452,155 +381,6 @@
    */
   getConfig(): Readonly<GeminiConfig> {
     return { ...this.config };
-  }
-
-  /**
-   * Generate content with function calling support
-   * Enables AI to call tools during conversation
-   */
-  async generateContentWithTools(
-    prompt: string,
-    tools: FunctionDeclaration[],
-    options: GenerationOptions = {},
-    tenantContext?: TenantContext
-  ): Promise<{
-    text?: string;
-    functionCalls?: Array<{ name: string; args: Record<string, unknown> }>;
-    isComplete: boolean;
-  }> {
-    return this.executeWithRetry(
-      async () => {
-        const model = options.model || this.selectModel(options.useCase);
-
-        // Get the model instance with tools
-        const modelInstance = this.genAI.getGenerativeModel({
-          model: model,
-          generationConfig: {
-            temperature: options.temperature || 0.7,
-            maxOutputTokens: options.maxOutputTokens || 8192,
-            topK: options.topK || 40,
-            topP: options.topP || 0.95,
-          },
-          tools:
-            tools.length > 0
-              ? [{ functionDeclarations: tools as FunctionDeclaration[] }]
-              : undefined,
-        });
-
-        logger.info("Gemini generateContentWithTools", {
-          model,
-          toolsCount: tools.length,
-          toolsNames: tools.map((t) => t.name),
-          promptPreview: prompt.substring(0, 200) + "...",
-          toolsJson: JSON.stringify(tools),
-        });
-
-        // Generate content
-        const result = await modelInstance.generateContent(prompt);
-        const response = result.response;
-
-        // Check if there are function calls
-        const functionCalls = response.functionCalls();
-
-        if (functionCalls && functionCalls.length > 0) {
-          // AI wants to call tools
-          return {
-            functionCalls: functionCalls.map((fc) => ({
-              name: fc.name,
-              args: fc.args as Record<string, unknown>,
-            })),
-            isComplete: false,
-          };
-        }
-
-        // Normal text response
-        const candidate = response.candidates?.[0];
-        const part = candidate?.content?.parts?.[0];
-
-        // Fix for SDK issue where text might be returned as function source code
-        let text = "";
-        if (part && "text" in part) {
-          const p = part as { text: string | (() => string) };
-          if (typeof p.text === "function") {
-            text = p.text();
-          } else {
-            text = String(p.text);
-          }
-        }
-        return {
-          text,
-          isComplete: true,
-        };
-      },
-      "generateContentWithTools",
-      tenantContext
-    );
-  }
-
-  /**
-   * Continue conversation after function call results
-   * Sends function results back to AI for final response
-   */
-  async continueWithFunctionResults(
-    chatHistory: Content[],
-    functionResults: Array<{ name: string; response: Record<string, unknown> }>,
-    tools: FunctionDeclaration[],
-    options: GenerationOptions = {},
-    tenantContext?: TenantContext
-  ): Promise<string> {
-    return this.executeWithRetry(
-      async () => {
-        const model = options.model || this.selectModel(options.useCase);
-
-        const modelInstance = this.genAI.getGenerativeModel({
-          model: model,
-          generationConfig: {
-            temperature: options.temperature || 0.7,
-            maxOutputTokens: options.maxOutputTokens || 5000,
-          },
-          tools:
-            tools.length > 0
-              ? [{ functionDeclarations: tools as unknown as FunctionDeclaration[] }]
-              : undefined,
-        });
-
-        // Start chat with history
-        const chat = modelInstance.startChat({
-          history: chatHistory,
-        });
-
-        // Send function results
-        const functionResponseParts: Part[] = functionResults.map((fr) => ({
-          functionResponse: {
-            name: fr.name,
-            response: fr.response,
-          },
-        }));
-
-        const result = await chat.sendMessage(functionResponseParts);
-        const candidate = result.response.candidates?.[0];
-        const part = candidate?.content?.parts?.[0];
-
-        // Fix for SDK issue where text might be returned as function source code
-        let text = "";
-        if (part && "text" in part) {
-          const p = part as { text: string | (() => string) };
-          if (typeof p.text === "function") {
-            text = p.text();
-          } else {
-            text = String(p.text);
-          }
-        }
-
-        if (!text || text.trim().length === 0) {
-          throw new Error("Empty response from Gemini API after function results");
-        }
-
-        return text;
-      },
-      "continueWithFunctionResults",
-      tenantContext
-    );
   }
 }
 
