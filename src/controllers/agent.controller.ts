--- conflicted
+++ resolved
@@ -391,132 +391,8 @@
    * Chat with agent (private - requires authentication) - STREAMING
    * POST /api/agents/:agentId/chat
    * @access User (Agent Owner) + Tenant Context
-   *
-   * Supports two modes:
-   * 1. Standard streaming (default): Fast streaming response with RAG
-   * 2. Function calling: AI can use tools like search_knowledge, get_knowledge_by_id
    */
   async chatWithAgent(req: Request, res: Response): Promise<void> {
-<<<<<<< HEAD
-    return handleAsyncOperationStrict(
-      async () => {
-        const errors = validationResult(req);
-        if (!errors.isEmpty()) {
-          errorResponse(res, "Validation failed", 400, errors.array());
-          return;
-        }
-        if (!req.user) {
-          errorResponse(res, "User not authenticated", 401);
-          return;
-        }
-        if (!req.tenant) {
-          errorResponse(res, "Tenant context not found", 400);
-          return;
-        }
-
-        const { agentId } = req.params;
-        const { message, context, useTools, enabledTools } = req.body;
-
-        const agent = await agentService.getAgentById(agentId, req.user.id, req.tenant.id);
-        const agentConfig = agent.config as Record<string, unknown>;
-        const systemPrompt =
-          (agentConfig?.systemPrompt as string) || "You are a helpful AI assistant.";
-
-        // Check if function calling is requested
-        if (useTools === true) {
-          // Function calling mode - non-streaming, but with intelligent tool usage
-          logger.info("Using function calling mode", {
-            agentId,
-            userId: req.user.id,
-            enabledTools: enabledTools || "all",
-          });
-
-          // Import AI service for function calling
-          const { defaultAIService } = await import("../services/ai.service");
-
-          const toolContext = {
-            agentId,
-            userId: req.user.id,
-            tenantId: req.tenant.id,
-          };
-
-          const result = await defaultAIService.generateResponseWithTools(
-            message,
-            toolContext,
-            systemPrompt,
-            enabledTools as string[] | undefined
-          );
-
-          // Log analytics with tool usage info
-          logger.info("Tools were used in chat", {
-            agentId,
-            toolsCalled: result.toolsCalled,
-            executionTime: result.executionTime,
-          });
-
-          await agentService.logAgentChatAnalytics({
-            agentId,
-            userId: req.user.id,
-            tenantId: req.tenant.id,
-            query: message,
-            response: result.response,
-          });
-
-          // Send JSON response with tool information
-          res.json({
-            response: result.response,
-            toolsCalled: result.toolsCalled,
-            executionTime: result.executionTime,
-            toolResults: result.toolResults?.map((tr) => ({
-              toolName: tr.toolName,
-              success: tr.success,
-            })),
-          });
-          return;
-        }
-
-        // Standard streaming mode (backward compatible)
-        let useRag = false;
-        try {
-          useRag = await agentService.hasKnowledge(req.user.id, req.tenant.id);
-        } catch {
-          useRag = false;
-        }
-
-        res.setHeader("Content-Type", "text/plain; charset=utf-8");
-        res.flushHeaders && res.flushHeaders();
-
-        try {
-          const fullResponse = await agentService.streamAgentChatResponse({
-            res,
-            useRag,
-            message,
-            context,
-            systemPrompt,
-          });
-
-          await agentService.logAgentChatAnalytics({
-            agentId,
-            userId: req.user.id,
-            tenantId: req.tenant.id,
-            query: message,
-            response: fullResponse,
-          });
-        } catch (err) {
-          logger.error("AI streaming error", { error: err });
-          res.status(500).end("Internal Server Error during AI streaming");
-        }
-        return;
-      },
-      "chat with agent",
-      {
-        context: {
-          userId: req.user?.id,
-          tenantId: req.tenant?.id,
-          agentId: req.params.agentId,
-          useTools: req.body?.useTools,
-        },
-=======
     try {
       // Validation
       const errors = validationResult(req);
@@ -638,7 +514,6 @@
         // If streaming already started, send error event
         res.write(`data: ${JSON.stringify({ error: "Stream failed" })}\n\n`);
         res.end();
->>>>>>> 99f98f2f
       }
     }
   }
